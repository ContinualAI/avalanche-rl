################################################################################
# Copyright (c) 2021 ContinualAI.                                              #
# Copyrights licensed under the MIT License.                                   #
# See the accompanying LICENSE file for terms.                                 #
#                                                                              #
# Date: 1-06-2020                                                              #
# Author(s): Andrea Cossu                                                      #
# E-mail: contact@continualai.org                                              #
# Website: avalanche.continualai.org                                           #
################################################################################

import unittest

import torch
from torchvision.transforms import ToTensor, transforms, Resize
import os
import sys

from sklearn.datasets import make_classification
from sklearn.model_selection import train_test_split
from torch.optim import SGD
from torch.nn import CrossEntropyLoss
from torch.utils.data import TensorDataset

from avalanche.logging import TextLogger
from avalanche.models import SimpleMLP
from avalanche.training.plugins import EvaluationPlugin
from avalanche.training.strategies import Naive, Replay, CWRStar, \
    GDumb, LwF, AGEM, GEM, EWC, \
    SynapticIntelligence, JointTraining
from avalanche.training.strategies.ar1 import AR1
from avalanche.training.strategies.cumulative import Cumulative
from avalanche.benchmarks import nc_scenario, SplitCIFAR10
from avalanche.training.utils import get_last_fc_layer
from avalanche.evaluation.metrics import StreamAccuracy

<<<<<<< HEAD
from tests.unit_tests_utils import common_setups, get_fast_scenario
=======

def get_fast_scenario():
    n_samples_per_class = 100
    dataset = make_classification(
        n_samples=10 * n_samples_per_class,
        n_classes=10,
        n_features=6, n_informative=6, n_redundant=0)

    X = torch.from_numpy(dataset[0]).float()
    y = torch.from_numpy(dataset[1]).long()

    train_X, test_X, train_y, test_y = train_test_split(
        X, y, train_size=0.6, shuffle=True, stratify=y)

    train_dataset = TensorDataset(train_X, train_y)
    test_dataset = TensorDataset(test_X, test_y)
    my_nc_scenario = nc_scenario(train_dataset, test_dataset, 5,
                                 task_labels=False)
    return my_nc_scenario
>>>>>>> 25b32b91


class BaseStrategyTest(unittest.TestCase):
    def _is_param_in_optimizer(self, param, optimizer):
        for group in optimizer.param_groups:
            for curr_p in group['params']:
                if hash(curr_p) == hash(param):
                    return True
        return False

    def test_optimizer_update(self):
        model = SimpleMLP()
        optimizer = SGD(model.parameters(), lr=1e-3)
        strategy = Naive(model, optimizer, None)

        # check add_param_group
        p = torch.nn.Parameter(torch.zeros(10, 10))
        strategy.add_new_params_to_optimizer(p)
        assert self._is_param_in_optimizer(p, strategy.optimizer)

        # check new_param is in optimizer
        # check old_param is NOT in optimizer
        p_new = torch.nn.Parameter(torch.zeros(10, 10))
        strategy.update_optimizer([p], [p_new])
        assert self._is_param_in_optimizer(p_new, strategy.optimizer)
        assert not self._is_param_in_optimizer(p, strategy.optimizer)

    def test_periodic_eval(self):
        model = SimpleMLP(input_size=6, hidden_size=10)
        scenario = get_fast_scenario()
        optimizer = SGD(model.parameters(), lr=1e-3)
        criterion = CrossEntropyLoss()
        curve_key = 'Top1_Acc_Stream/eval_phase/train_stream'

        ###################
        # Case #1: No eval
        ###################
        # we use stream acc. because it emits a single value
        # for each eval loop.
        acc = StreamAccuracy()
        strategy = Naive(model, optimizer, criterion, train_epochs=2,
                         eval_every=-1, evaluator=EvaluationPlugin(acc))
        strategy.train(scenario.train_stream[0])
        # eval is not called in this case
        assert len(strategy.evaluator.get_all_metrics()) == 0

        ###################
        # Case #2: Eval at the end only
        ###################
        acc = StreamAccuracy()
        strategy = Naive(model, optimizer, criterion, train_epochs=2,
                         eval_every=0, evaluator=EvaluationPlugin(acc))
        strategy.train(scenario.train_stream[0])
        # eval is called once at the end of the training loop
        curve = strategy.evaluator.get_all_metrics()[curve_key][1]
        assert len(curve) == 1

        ###################
        # Case #3: Eval after every epoch
        ###################
        acc = StreamAccuracy()
        strategy = Naive(model, optimizer, criterion, train_epochs=2,
                         eval_every=1, evaluator=EvaluationPlugin(acc))
        strategy.train(scenario.train_stream[0])
        # eval is called after every epoch + the end of the training loop
        curve = strategy.evaluator.get_all_metrics()[curve_key][1]
        assert len(curve) == 3


class StrategyTest(unittest.TestCase):
    if "FAST_TEST" in os.environ:
        fast_test = os.environ['FAST_TEST'].lower() in ["true"]
    else:
        fast_test = False
    if "USE_GPU" in os.environ:
        use_gpu = os.environ['USE_GPU'].lower() in ["true"]
    else:
        use_gpu = False

    print("Fast Test:", fast_test)
    print("Test on GPU:", use_gpu)

    if use_gpu:
        device = "cuda"
    else:
        device = "cpu"

    def test_naive(self):
        model = self.get_model(fast_test=self.fast_test)
        optimizer = SGD(model.parameters(), lr=1e-3)
        criterion = CrossEntropyLoss()

        # SIT scenario
        my_nc_scenario = self.load_scenario(fast_test=self.fast_test)
        strategy = Naive(model, optimizer, criterion, train_mb_size=64,
                         device=self.device, eval_mb_size=50, train_epochs=2)
        self.run_strategy(my_nc_scenario, strategy)

        # MT scenario
        strategy = Naive(model, optimizer, criterion, train_mb_size=64,
                         device=self.device, eval_mb_size=50, train_epochs=2)
        scenario = self.load_scenario(fast_test=self.fast_test,
                                      use_task_labels=True)
        self.run_strategy(scenario, strategy)

    def test_joint(self):
        model = self.get_model(fast_test=self.fast_test)
        optimizer = SGD(model.parameters(), lr=1e-3)
        criterion = CrossEntropyLoss()

        # SIT scenario
        my_nc_scenario = self.load_scenario(fast_test=self.fast_test)
        strategy = JointTraining(model, optimizer, criterion, train_mb_size=64,
                                 device=self.device, eval_mb_size=50,
                                 train_epochs=2)
        self.run_strategy(my_nc_scenario, strategy)

        # MT scenario
        strategy = Naive(model, optimizer, criterion, train_mb_size=64,
                         device=self.device, eval_mb_size=50, train_epochs=2)
        scenario = self.load_scenario(fast_test=self.fast_test,
                                      use_task_labels=True)
        self.run_strategy(scenario, strategy)

    def test_cwrstar(self):
        model = self.get_model(fast_test=self.fast_test)
        optimizer = SGD(model.parameters(), lr=1e-3)
        criterion = CrossEntropyLoss()

        # SIT scenario
        my_nc_scenario = self.load_scenario(fast_test=self.fast_test)
        last_fc_name, _ = get_last_fc_layer(model)
        strategy = CWRStar(model, optimizer, criterion, last_fc_name,
                           train_mb_size=64, device=self.device)
        self.run_strategy(my_nc_scenario, strategy)

        # MT scenario
        strategy = CWRStar(model, optimizer, criterion, last_fc_name,
                           train_mb_size=64, device=self.device)
        scenario = self.load_scenario(fast_test=self.fast_test,
                                      use_task_labels=True)
        self.run_strategy(scenario, strategy)

    def test_replay(self):
        model = self.get_model(fast_test=self.fast_test)
        optimizer = SGD(model.parameters(), lr=1e-3)
        criterion = CrossEntropyLoss()

        # SIT scenario
        my_nc_scenario = self.load_scenario(fast_test=self.fast_test)
        strategy = Replay(model, optimizer, criterion,
                          mem_size=10, train_mb_size=64, device=self.device,
                          eval_mb_size=50, train_epochs=2)
        self.run_strategy(my_nc_scenario, strategy)

        # MT scenario
        strategy = Replay(model, optimizer, criterion,
                          mem_size=10, train_mb_size=64, device=self.device,
                          eval_mb_size=50, train_epochs=2)
        scenario = self.load_scenario(fast_test=self.fast_test,
                                      use_task_labels=True)
        self.run_strategy(scenario, strategy)

    def test_gdumb(self):
        model = self.get_model(fast_test=self.fast_test)
        optimizer = SGD(model.parameters(), lr=1e-3)
        criterion = CrossEntropyLoss()

        # SIT scenario
        my_nc_scenario = self.load_scenario(fast_test=self.fast_test)
        strategy = GDumb(
                model, optimizer, criterion,
                mem_size=200, train_mb_size=64, device=self.device,
                eval_mb_size=50, train_epochs=2
        )
        self.run_strategy(my_nc_scenario, strategy)

        # MT scenario
        strategy = GDumb(
                model, optimizer, criterion,
                mem_size=200, train_mb_size=64, device=self.device,
                eval_mb_size=50, train_epochs=2
        )
        scenario = self.load_scenario(fast_test=self.fast_test,
                                      use_task_labels=True)
        self.run_strategy(scenario, strategy)

    def test_cumulative(self):
        model = self.get_model(fast_test=self.fast_test)
        optimizer = SGD(model.parameters(), lr=1e-3)
        criterion = CrossEntropyLoss()

        # SIT scenario
        my_nc_scenario = self.load_scenario(fast_test=self.fast_test)
        strategy = Cumulative(model, optimizer, criterion, train_mb_size=64,
                              device=self.device, eval_mb_size=50,
                              train_epochs=2)
        self.run_strategy(my_nc_scenario, strategy)

        # MT scenario
        strategy = Cumulative(model, optimizer, criterion, train_mb_size=64,
                              device=self.device, eval_mb_size=50,
                              train_epochs=2)
        scenario = self.load_scenario(fast_test=self.fast_test,
                                      use_task_labels=True)
        self.run_strategy(scenario, strategy)

    def test_lwf(self):
        model = self.get_model(fast_test=self.fast_test)
        optimizer = SGD(model.parameters(), lr=1e-3)
        criterion = CrossEntropyLoss()

        # SIT scenario
        my_nc_scenario = self.load_scenario(fast_test=self.fast_test)
        strategy = LwF(model, optimizer, criterion,
                       alpha=[0, 1/2, 2*(2/3), 3*(3/4), 4*(4/5)],
                       temperature=2, device=self.device,
                       train_mb_size=10, eval_mb_size=50,
                       train_epochs=2)
        self.run_strategy(my_nc_scenario, strategy)

        # MT scenario
        strategy = LwF(model, optimizer, criterion,
                       alpha=[0, 1/2, 2*(2/3), 3*(3/4), 4*(4/5)],
                       temperature=2, device=self.device,
                       train_mb_size=10, eval_mb_size=50,
                       train_epochs=2)
        scenario = self.load_scenario(fast_test=self.fast_test,
                                      use_task_labels=True)
        self.run_strategy(scenario, strategy)

    def test_agem(self):
        model = self.get_model(fast_test=self.fast_test)
        optimizer = SGD(model.parameters(), lr=1e-3)
        criterion = CrossEntropyLoss()

        # SIT scenario
        my_nc_scenario = self.load_scenario(fast_test=self.fast_test)
        strategy = AGEM(model, optimizer, criterion,
                        patterns_per_exp=250, sample_size=256,
                        train_mb_size=10, eval_mb_size=50,
                        train_epochs=2)
        self.run_strategy(my_nc_scenario, strategy)

        # MT scenario
        strategy = AGEM(model, optimizer, criterion,
                        patterns_per_exp=250, sample_size=256,
                        train_mb_size=10, eval_mb_size=50,
                        train_epochs=2)
        scenario = self.load_scenario(fast_test=self.fast_test,
                                      use_task_labels=True)
        self.run_strategy(scenario, strategy)

    def test_gem(self):
        model = self.get_model(fast_test=self.fast_test)
        optimizer = SGD(model.parameters(), lr=1e-1)
        criterion = CrossEntropyLoss()

        # SIT scenario
        my_nc_scenario = self.load_scenario(fast_test=self.fast_test)
        strategy = GEM(model, optimizer, criterion,
                       patterns_per_exp=256,
                       train_mb_size=10, eval_mb_size=50,
                       train_epochs=2)

        self.run_strategy(my_nc_scenario, strategy)

        # MT scenario
        strategy = GEM(model, optimizer, criterion,
                       patterns_per_exp=256,
                       train_mb_size=10, eval_mb_size=50,
                       train_epochs=2)
        self.run_strategy(my_nc_scenario, strategy)
        scenario = self.load_scenario(fast_test=self.fast_test,
                                      use_task_labels=True)
        self.run_strategy(scenario, strategy)

    def test_ewc(self):
        model = self.get_model(fast_test=self.fast_test)
        optimizer = SGD(model.parameters(), lr=1e-3)
        criterion = CrossEntropyLoss()
        my_nc_scenario = self.load_scenario(fast_test=self.fast_test)

        # SIT scenario
        strategy = EWC(model, optimizer, criterion, ewc_lambda=0.4,
                       mode='separate',
                       train_mb_size=10, eval_mb_size=50,
                       train_epochs=2)

        self.run_strategy(my_nc_scenario, strategy)

        # MT scenario
        strategy = EWC(model, optimizer, criterion, ewc_lambda=0.4,
                       mode='separate',
                       train_mb_size=10, eval_mb_size=50,
                       train_epochs=2)
        scenario = self.load_scenario(fast_test=self.fast_test,
                                      use_task_labels=True)
        self.run_strategy(scenario, strategy)

    def test_ewc_online(self):
        model = self.get_model(fast_test=self.fast_test)
        optimizer = SGD(model.parameters(), lr=1e-3)
        criterion = CrossEntropyLoss()

        # SIT scenario
        my_nc_scenario = self.load_scenario(fast_test=self.fast_test,
                                            use_task_labels=False)
        strategy = EWC(model, optimizer, criterion, ewc_lambda=0.4,
                       mode='online', decay_factor=0.1,
                       train_mb_size=10, eval_mb_size=50,
                       train_epochs=2)
        self.run_strategy(my_nc_scenario, strategy)

        # MT scenario
        strategy = EWC(model, optimizer, criterion, ewc_lambda=0.4,
                       mode='online', decay_factor=0.1,
                       train_mb_size=10, eval_mb_size=50,
                       train_epochs=2)
        scenario = self.load_scenario(fast_test=self.fast_test,
                                      use_task_labels=True)
        self.run_strategy(scenario, strategy)

    def test_synaptic_intelligence(self):
        model = self.get_model(fast_test=self.fast_test)
        optimizer = SGD(model.parameters(), lr=1e-3)
        criterion = CrossEntropyLoss()

        # SIT scenario
        strategy = SynapticIntelligence(
            model, optimizer, criterion, si_lambda=0.0001,
            train_epochs=1, train_mb_size=10, eval_mb_size=10)
        scenario = self.load_scenario(use_task_labels=False)
        self.run_strategy(scenario, strategy)

        # MT scenario
        strategy = SynapticIntelligence(
            model, optimizer, criterion, si_lambda=0.0001,
            train_epochs=1, train_mb_size=10, eval_mb_size=10)
        scenario = self.load_scenario(fast_test=self.fast_test,
                                      use_task_labels=True)
        self.run_strategy(scenario, strategy)

    def test_ar1(self):
        my_nc_scenario = self.load_ar1_scenario(fast_test=self.fast_test)

        strategy = AR1(train_epochs=1, train_mb_size=10, eval_mb_size=10,
                       rm_sz=200)

        self.run_strategy(my_nc_scenario, strategy)

    def load_ar1_scenario(self, fast_test=False):
        """
        Returns a NC Scenario from a fake dataset of 10 classes, 5 experiences,
        2 classes per experience. This toy scenario is intended

        :param fast_test: if True loads fake data, MNIST otherwise.
        """

        if fast_test:
            n_samples_per_class = 50

            dataset = make_classification(
                n_samples=10 * n_samples_per_class,
                n_classes=10,
                n_features=224 * 224 * 3, n_informative=6, n_redundant=0)

            X = torch.from_numpy(dataset[0]).reshape(-1, 3, 224, 224).float()
            y = torch.from_numpy(dataset[1]).long()

            train_X, test_X, train_y, test_y = train_test_split(
                X, y, train_size=0.6, shuffle=True, stratify=y)

            train_dataset = TensorDataset(train_X, train_y)
            test_dataset = TensorDataset(test_X, test_y)
            my_nc_scenario = nc_scenario(
                train_dataset, test_dataset, 5, task_labels=False
            )
        else:
            train_transform = transforms.Compose([
                Resize(224),
                ToTensor(),
                transforms.Normalize((0.1307,), (0.3081,))
            ])
            test_transform = transforms.Compose([
                Resize(224),
                ToTensor(),
                transforms.Normalize((0.1307,), (0.3081,))
            ])

            my_nc_scenario = SplitCIFAR10(5, train_transform=train_transform,
                                          eval_transform=test_transform)

        return my_nc_scenario

    def load_scenario(self, fast_test=False, use_task_labels=False):
        """
        Returns a NC Scenario from a fake dataset of 10 classes, 5 experiences,
        2 classes per experience.

        :param fast_test: if True loads fake data, MNIST otherwise.
        """
        return get_fast_scenario()

    def get_model(self, fast_test=False):
        if fast_test:
            return SimpleMLP(input_size=6, hidden_size=10)
        else:
            return SimpleMLP()

    def run_strategy(self, scenario, cl_strategy):
        print('Starting experiment...')
        cl_strategy.evaluator.loggers = [TextLogger(sys.stdout)]
        results = []
        for train_batch_info in scenario.train_stream:
            print("Start of experience ", train_batch_info.current_experience)

            cl_strategy.train(train_batch_info)
            print('Training completed')

            print('Computing accuracy on the current test set')
            results.append(cl_strategy.eval(scenario.test_stream[:]))


if __name__ == '__main__':
    unittest.main()<|MERGE_RESOLUTION|>--- conflicted
+++ resolved
@@ -34,29 +34,7 @@
 from avalanche.training.utils import get_last_fc_layer
 from avalanche.evaluation.metrics import StreamAccuracy
 
-<<<<<<< HEAD
 from tests.unit_tests_utils import common_setups, get_fast_scenario
-=======
-
-def get_fast_scenario():
-    n_samples_per_class = 100
-    dataset = make_classification(
-        n_samples=10 * n_samples_per_class,
-        n_classes=10,
-        n_features=6, n_informative=6, n_redundant=0)
-
-    X = torch.from_numpy(dataset[0]).float()
-    y = torch.from_numpy(dataset[1]).long()
-
-    train_X, test_X, train_y, test_y = train_test_split(
-        X, y, train_size=0.6, shuffle=True, stratify=y)
-
-    train_dataset = TensorDataset(train_X, train_y)
-    test_dataset = TensorDataset(test_X, test_y)
-    my_nc_scenario = nc_scenario(train_dataset, test_dataset, 5,
-                                 task_labels=False)
-    return my_nc_scenario
->>>>>>> 25b32b91
 
 
 class BaseStrategyTest(unittest.TestCase):
