--- conflicted
+++ resolved
@@ -24,17 +24,9 @@
 from avalanche.extras.models import SimpleMLP
 from avalanche.evaluation import EvalProtocol
 from avalanche.evaluation.metrics import ACC
-<<<<<<< HEAD
-from avalanche.benchmarks.scenarios import \
-    create_nc_single_dataset_sit_scenario, DatasetPart, NCBatchInfo
-from avalanche.training.strategies import Naive, MTNaive, CWRStar, Replay
-from avalanche.training.plugins import EvaluationPlugin
-=======
 from avalanche.benchmarks.scenarios import DatasetPart
-from avalanche.training.strategies import Naive, Cumulative, Replay, GDumb
+from avalanche.training.strategies import Naive, Cumulative, Replay, GDumb, MTNaive, CWRStar
 from avalanche.benchmarks import nc_scenario, NCStepInfo
->>>>>>> 8e56df94
-
 
 
 class StrategyTest(unittest.TestCase):
@@ -48,26 +40,10 @@
             mnist_train, mnist_test, 5, task_labels=False,
             shuffle=True, seed=1234)
 
-<<<<<<< HEAD
         strategy = Naive(model, optimizer, criterion)
-        self.run_strategy(nc_scenario, strategy)
+        self.run_strategy(my_nc_scenario, strategy)
 
     def test_mtnaive(self):
-=======
-        eval_protocol = EvalProtocol(
-            metrics=[
-                ACC(num_class=my_nc_scenario.n_classes)
-            ])
-
-        strategy = Naive(
-                model, 'classifier', optimizer, criterion,
-                evaluation_protocol=eval_protocol, train_mb_size=100, 
-                train_epochs=4, test_mb_size=100, device=device)
-
-        self.run_strategy(my_nc_scenario, strategy)
-
-    def test_replay(self):
->>>>>>> 8e56df94
         model = SimpleMLP()
         optimizer = SGD(model.parameters(), lr=1e-3)
         criterion = CrossEntropyLoss()
@@ -76,35 +52,10 @@
             mnist_train, mnist_test, 5, task_labels=False,
             shuffle=True, seed=1234)
 
-<<<<<<< HEAD
         strategy = MTNaive(model, optimizer, criterion)
-        self.run_strategy(nc_scenario, strategy)
+        self.run_strategy(my_nc_scenario, strategy)
 
     def test_cwrstar(self):
-=======
-        eval_protocol = EvalProtocol(
-            metrics=[
-                ACC(num_class=my_nc_scenario.n_classes)
-            ])
-
-        def reinit(m):
-            with torch.no_grad():
-                for p in m.parameters():
-                    torch.nn.init.uniform_(p, -1, -1)
-
-        strategy = Replay(
-                    model, 'classifier', optimizer, criterion,
-                    mem_size=200, reinit_model_before_step=True,
-                    reinit_function=reinit,  # None to use default init function
-                    evaluation_protocol=eval_protocol,
-                    train_mb_size=100, 
-                    train_epochs=4, test_mb_size=100, device=device, 
-                    plugins=None)
-
-        self.run_strategy(my_nc_scenario, strategy)
-
-    def test_cumulative(self):
->>>>>>> 8e56df94
         model = SimpleMLP()
         optimizer = SGD(model.parameters(), lr=1e-3)
         criterion = CrossEntropyLoss()
@@ -113,60 +64,19 @@
             mnist_train, mnist_test, 5, task_labels=False,
             shuffle=True, seed=1234)
 
-<<<<<<< HEAD
         strategy = CWRStar(model, optimizer, criterion, 'features')
-        self.run_strategy(nc_scenario, strategy)
+        self.run_strategy(my_nc_scenario, strategy)
 
     def test_replay(self):
-=======
-        eval_protocol = EvalProtocol(
-                metrics=[ACC(num_class=my_nc_scenario.n_classes)])
-
-        strategy = Cumulative(
-                model, 'classifier', optimizer, criterion,
-                train_mb_size=100, 
-                evaluation_protocol=eval_protocol,
-                train_epochs=4, test_mb_size=100, device=device)
-
-        self.run_strategy(my_nc_scenario, strategy)
-
-    def test_gdumb(self):
->>>>>>> 8e56df94
         model = SimpleMLP()
         optimizer = SGD(model.parameters(), lr=1e-3)
         criterion = CrossEntropyLoss()
         mnist_train, mnist_test = self.load_dataset()
-<<<<<<< HEAD
-        nc_scenario = create_nc_single_dataset_sit_scenario(
-            mnist_train, mnist_test, 5, shuffle=True, seed=1234)
-
-        strategy = Replay(model, optimizer, criterion, mem_size=200)
-        self.run_strategy(nc_scenario, strategy)
-=======
         my_nc_scenario = nc_scenario(
             mnist_train, mnist_test, 5, task_labels=False, seed=1234)
 
-        eval_protocol = EvalProtocol(
-            metrics=[
-                ACC(num_class=my_nc_scenario.n_classes)
-            ])
-
-        def reinit(m):
-            with torch.no_grad():
-                for p in m.parameters():
-                    torch.nn.init.uniform_(p, -1, 1)
-
-        strategy = GDumb(
-                model, 'classifier', optimizer, criterion,
-                mem_size=2000, reinit_model_before_step=True,
-                reinit_function=reinit,  # None to use default init function
-                train_mb_size=64,
-                evaluation_protocol=eval_protocol,
-                train_epochs=10, test_mb_size=100, device=device,
-                plugins=None)
-
+        strategy = Replay(model, optimizer, criterion, mem_size=200)
         self.run_strategy(my_nc_scenario, strategy)
->>>>>>> 8e56df94
 
     def load_dataset(self):
 
