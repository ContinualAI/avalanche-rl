--- conflicted
+++ resolved
@@ -9,12 +9,8 @@
 # Website: www.continualai.org                                                 #
 ################################################################################
 
-<<<<<<< HEAD
-# from avalanche.benchmarks.datasets.stream51.stream51_data import STREAM51_DATA
 from typing import Literal
 
-=======
->>>>>>> 664b937b
 from avalanche.benchmarks.datasets import Stream51
 from avalanche.benchmarks.scenarios.generic_scenario_creation import \
     create_generic_scenario_from_paths
@@ -57,7 +53,6 @@
     return [bbox[3], bbox[1], bbox[2] - bbox[3], bbox[0] - bbox[1]]
 
 
-<<<<<<< HEAD
 def CLStream51(root: str,
                scenario: Literal[
                    'iid', 'class_iid', 'instance',
@@ -99,24 +94,6 @@
         padding for bounding boxes crop (default: 1.10).
     :param seed: Random seed for shuffling classes or instances. Defaults to 10.
     :param eval_num: How many samples to see before evaluating the network for
-=======
-def CLStream51(root, scenario="class_instance", transform=_default_transform,
-               seed=10, eval_num=None, bbox_crop=True, ratio=1.10,
-               download=True):
-    """ Stream-51 continual scenario generator
-
-        root (string): Root directory path of dataset.
-        scenario (string): Stream-51 main scenario. Can be chosen between
-        'instance', or 'class_instance.'
-        (default: 'class_instance')
-        transform: A function/transform that takes in
-            a sample and returns a transformed version.
-            E.g, ``transforms.RandomCrop`` for images.
-        bbox_crop: crop images to object bounding box (default: True)
-        ratio: padding for bbox crop (default: 1.10)
-        seed: random seed for shuffling classes or instances (default=10)
-        eval_num: how many samples to see before evaluating the network for
->>>>>>> 664b937b
         instance ordering and how many classes to see before evaluating the
         network for the class_instance ordering. Defaults to None, which means
         that "30000" will be used for the 'instance' scenario and "10" for the
@@ -283,11 +260,7 @@
         for j, mb in enumerate(dl):
             if j == 2:
                 break
-<<<<<<< HEAD
-            x, y, *_ = mb
-=======
             x, y, t = mb
->>>>>>> 664b937b
 
             # show a few un-normalized images from data stream
             # this code is for debugging purposes
