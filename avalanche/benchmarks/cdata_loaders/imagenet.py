#!/usr/bin/env python
# -*- coding: utf-8 -*-

################################################################################
# Copyright (c) 2020 ContinualAI Research                                      #
# Copyrights licensed under the MIT License.                                   #
# See the accompanying LICENSE file for terms.                                 #
#                                                                              #
# Date: 14-05-2020                                                             #
# Author: ContinualAI                                                          #
# E-mail: contact@continualai.org                                              #
# Website: continualai.org                                                     #
################################################################################

""" Data Loader for the ImageNet continual learning benchmark. """

# Python 2-3 compatible
from __future__ import print_function
from __future__ import division
from __future__ import absolute_import

# other imports
import logging
import numpy as np
from PIL import Image
import torch
import torchvision.transforms as transforms
from avalanche.benchmarks.datasets_envs import ImageNet



class CImageNet(object):
    """ ImageNet Data Loader class

    Args:
        root (string): The path to load ImageNet dataset.
        num_initial (int): The number of classes used for initial step.
        num_batch (int): The number of learning steps. The initial step is
        not counted. If num_initial > 0, num_batch will automatically plus 1.
        transform (torchvision.transforms): The transform to transfer PIL
        images to tensors.

    """


    def __init__(self, root='../data', num_initial = 500, num_batch=100,
                 sample_train=100, sample_test=10, transform=None):
<<<<<<< HEAD
=======

>>>>>>> 2fcef707
        """" Initialize Object """
        

        imagenet = ImageNet(data_folder=root, download=False,
                        sample_train=sample_train, sample_test=sample_test)
        imagenet_data = imagenet.get_data()
        self.train_set, self.test_set = imagenet_data[0], imagenet_data[1]
        num_classes = len(imagenet.get_classes())
        classes_shuffled = np.random.permutation(num_classes).tolist()
        self.tasks = [classes_shuffled[:num_initial]] if num_initial>0 else []
        classes_shuffled = classes_shuffled[num_initial:] if num_initial>0 \
            else classes_shuffled

        self.num_batch = num_batch + 1 if num_initial >0 else num_batch
        self.tasks += [classes_shuffled[ib::self.num_batch]
                      for ib in range(self.num_batch)]
        self.transform = transform
        self.iter = 0



    def __iter__(self):
        return self

    def __next__(self):
        """ Next batch based on the object parameter which can be also changed
            from the previous iteration. """

        if self.iter == self.num_batch:
            raise StopIteration

        train_set = []
        for lab in self.tasks[self.iter]:
            train_set += self.train_set[lab]

        images, labels = self.get_images(train_set)
        self.iter += 1
        
        return images, labels, self.iter-1

    next = __next__  # python2.x compatibility.


    def get_images(self, dataset):
        """
        Return images, labels according to the given dataset.
        :param dataset: the dataset to load
        :return: images, labels
        """

        images = []
        labels = []
        for fname, lab in dataset:
            try:
                img = Image.open(fname)
                if img.mode != 'RGB':
                    img = img.convert('RGB')
                img = self.transform(img)
                img = torch.unsqueeze(img, 0)
            except Exception:
                print('Image loading error occurs: %s'%fname)
                continue
            images.append(img)
            labels.append(lab)
        images = torch.cat(images, dim=0)
        labels = torch.tensor(labels, dtype=torch.long)

        return images, labels
        

    def get_growing_testset(self):
        """
        Return the growing test set (test set of tasks encountered so far.
        """

        # up to the current train/test set
        # remember that self.iter has been already incremented at this point
        # hence, self.iter is 1 when load the growing testset for
        # first learning set

        test_set = []
        for it in range(self.iter):
            for lab in self.tasks[it]:
                test_set += self.test_set[lab]

        images, labels = self.get_images(test_set)

        return images, labels, self.iter


    def get_full_testset(self):
        """
        Return the test set (the same for each inc. batch).
        """
        test_set = []
        for it in range(self.num_batch):
            for lab in self.tasks[it]:
                test_set += self.test_set[lab]

        images, labels = self.get_images(test_set)

        return [images, labels, self.iter]




if __name__ == "__main__":

    # Create the dataset object
    transform = transforms.Compose([transforms.Resize((224, 224)),
            transforms.ToTensor(), transforms.Normalize(mean=
                [0.485, 0.456, 0.406], std=[0.229, 0.224, 0.225])])
    imagenet_loader = CImageNet(root='/ssddata/ilsvrc-data/',
            num_initial = 500, num_batch=100, sample_train=100,
                sample_test=10, transform=transform)

<<<<<<< HEAD
=======

>>>>>>> 2fcef707

    # Get the fixed test set
    full_testset = imagenet_loader.get_full_testset()

    # loop over the training incremental batches
    for i, (x, y, t) in enumerate(imagenet_loader):

        print("----------- batch {0} -------------".format(i))
        print("x shape: {0}, y: {1}"
              .format(x.shape, y.shape))

        # use the data
        pass<|MERGE_RESOLUTION|>--- conflicted
+++ resolved
@@ -28,7 +28,6 @@
 from avalanche.benchmarks.datasets_envs import ImageNet
 
 
-
 class CImageNet(object):
     """ ImageNet Data Loader class
 
@@ -45,12 +44,8 @@
 
     def __init__(self, root='../data', num_initial = 500, num_batch=100,
                  sample_train=100, sample_test=10, transform=None):
-<<<<<<< HEAD
-=======
 
->>>>>>> 2fcef707
         """" Initialize Object """
-        
 
         imagenet = ImageNet(data_folder=root, download=False,
                         sample_train=sample_train, sample_test=sample_test)
@@ -67,8 +62,6 @@
                       for ib in range(self.num_batch)]
         self.transform = transform
         self.iter = 0
-
-
 
     def __iter__(self):
         return self
@@ -91,7 +84,6 @@
 
     next = __next__  # python2.x compatibility.
 
-
     def get_images(self, dataset):
         """
         Return images, labels according to the given dataset.
@@ -109,7 +101,7 @@
                 img = self.transform(img)
                 img = torch.unsqueeze(img, 0)
             except Exception:
-                print('Image loading error occurs: %s'%fname)
+                print('Image loading error occurs: %s' % fname)
                 continue
             images.append(img)
             labels.append(lab)
@@ -117,7 +109,6 @@
         labels = torch.tensor(labels, dtype=torch.long)
 
         return images, labels
-        
 
     def get_growing_testset(self):
         """
@@ -138,7 +129,6 @@
 
         return images, labels, self.iter
 
-
     def get_full_testset(self):
         """
         Return the test set (the same for each inc. batch).
@@ -153,8 +143,6 @@
         return [images, labels, self.iter]
 
 
-
-
 if __name__ == "__main__":
 
     # Create the dataset object
@@ -165,10 +153,7 @@
             num_initial = 500, num_batch=100, sample_train=100,
                 sample_test=10, transform=transform)
 
-<<<<<<< HEAD
-=======
 
->>>>>>> 2fcef707
 
     # Get the fixed test set
     full_testset = imagenet_loader.get_full_testset()
