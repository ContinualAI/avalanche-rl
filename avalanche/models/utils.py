from avalanche.models.dynamic_modules import MultiTaskModule
import torch.nn as nn


def avalanche_forward(model, x, task_labels):
    if isinstance(model, MultiTaskModule):
        return model(x, task_labels)
    else:  # no task labels
<<<<<<< HEAD
        return model(x)
=======
        return model.forward(x)


class FeatureExtractorBackbone(nn.Module):
    """
    This PyTorch module allows us to extract features from a backbone network
    given a layer name.
    """

    def __init__(self, model, output_layer_name):
        super(FeatureExtractorBackbone, self).__init__()
        self.model = model
        self.output_layer_name = output_layer_name
        self.output = None  # this will store the layer output
        self.add_hooks(self.model)

    def forward(self, x):
        self.model(x)
        return self.output

    def get_name_to_module(self, model):
        name_to_module = {}
        for m in model.named_modules():
            name_to_module[m[0]] = m[1]
        return name_to_module

    def get_activation(self):
        def hook(model, input, output):
            self.output = output.detach()

        return hook

    def add_hooks(self, model):
        """
        :param model:
        :param outputs: Outputs from layers specified in `output_layer_names`
        will be stored in `output` variable
        :param output_layer_names:
        :return:
        """
        name_to_module = self.get_name_to_module(model)
        name_to_module[self.output_layer_name].register_forward_hook(
            self.get_activation())


__all__ = [
    'avalanche_forward',
    'FeatureExtractorBackbone'
]
>>>>>>> 3e220b06
<|MERGE_RESOLUTION|>--- conflicted
+++ resolved
@@ -6,10 +6,7 @@
     if isinstance(model, MultiTaskModule):
         return model(x, task_labels)
     else:  # no task labels
-<<<<<<< HEAD
         return model(x)
-=======
-        return model.forward(x)
 
 
 class FeatureExtractorBackbone(nn.Module):
@@ -57,5 +54,4 @@
 __all__ = [
     'avalanche_forward',
     'FeatureExtractorBackbone'
-]
->>>>>>> 3e220b06
+]